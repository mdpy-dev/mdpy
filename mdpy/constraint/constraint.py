#!/usr/bin/env python
# -*- encoding: utf-8 -*-
'''
file : constraint.py
created time : 2021/10/09
author : Zhenyu Wei
version : 1.0
contact : zhenyuwei99@gmail.com
copyright : (C)Copyright 2021-2021, Zhenyu Wei and Southeast University
'''

from ..error import *
from ..ensemble import Ensemble

class Constraint:
    def __init__(self, force_id: int=0, force_group: int=0) -> None:
        self._force_id = force_id
        self._force_group = force_group
        self._parent_ensemble = None

<<<<<<< HEAD
    def __repr__(self) -> str:
        return '<mdpy.Constraint class at %x>' %id(self)

    __str__ = __repr__

=======
>>>>>>> d76ea6de
    def bind_ensemble(self, ensemble: Ensemble):
        raise NotImplementedError('The subclass of mdpy.constraint.Constarint class should overload bind_ensemble method')

    def set_params(self, params):
        raise NotImplementedError('The subclass of mdpy.constraint.Constarint class should overload set_param method')

    def _check_bound_state(self):
        if self._parent_ensemble == None:
            raise NonBoundedError(
                '%s has not been bounded to any Ensemble instance' %self
            )

    def update_neighbor(self):
        # Overloading of update_neighbor method is not compulsory
        raise NotImplementedError('The subclass of mdpy.constraint.Constarint class has not overloaded update_neighbor method') 

    def get_forces(self):
        raise NotImplementedError('The subclass of mdpy.constraint.Constarint class should overload get_forces method')

    def get_potential_energy(self):
        raise NotImplementedError('The subclass of mdpy.constraint.Constarint class should overload get_potential method')

    @property
    def force_id(self):
        return self._force_id

    @force_id.setter
    def force_id(self, index: int):
        self._force_id = index

    @property
    def force_group(self):
        return self._force_group<|MERGE_RESOLUTION|>--- conflicted
+++ resolved
@@ -18,14 +18,11 @@
         self._force_group = force_group
         self._parent_ensemble = None
 
-<<<<<<< HEAD
     def __repr__(self) -> str:
         return '<mdpy.Constraint class at %x>' %id(self)
 
     __str__ = __repr__
 
-=======
->>>>>>> d76ea6de
     def bind_ensemble(self, ensemble: Ensemble):
         raise NotImplementedError('The subclass of mdpy.constraint.Constarint class should overload bind_ensemble method')
 
